--- conflicted
+++ resolved
@@ -36,11 +36,7 @@
 
     size = 1000
 
-<<<<<<< HEAD
-    all_devices = ['cpu', 'cuda'] if csprng.is_built_with_cuda() else ['cpu']
-=======
     all_devices = ['cpu', 'cuda'] if (torch.cuda.is_available() and csprng.supports_cuda()) else ['cpu']
->>>>>>> 7fc5a05c
 
     def test_random_kstest(self):
         for device in self.all_devices:
@@ -57,11 +53,7 @@
                     res = stats.kstest(t.cpu(), stats.randint.cdf, args=(0, to_inc))
                     self.assertTrue(res.statistic < 0.1)
 
-<<<<<<< HEAD
-    @unittest.skipIf(not csprng.is_built_with_cuda(), "csprng was not compiled with CUDA support")
-=======
-    @unittest.skipIf(not torch.cuda.is_available() or not csprng.supports_cuda(), "CUDA is not available or csprng was not compiled with CUDA support")
->>>>>>> 7fc5a05c
+    @unittest.skipIf(not torch.cuda.is_available() or not csprng.supports_cuda(), "CUDA is not available or csprng was not compiled with CUDA support")
     def test_random_cpu_vs_cuda(self):
         for dtype in self.num_dtypes:
             gen = csprng.create_mt19937_generator(42)
@@ -79,11 +71,7 @@
                     res = stats.kstest(t.cpu(), stats.randint.cdf, args=(0, to_))
                     self.assertTrue(res.statistic < 0.1)
 
-<<<<<<< HEAD
-    @unittest.skipIf(not csprng.is_built_with_cuda(), "csprng was not compiled with CUDA support")
-=======
-    @unittest.skipIf(not torch.cuda.is_available() or not csprng.supports_cuda(), "CUDA is not available or csprng was not compiled with CUDA support")
->>>>>>> 7fc5a05c
+    @unittest.skipIf(not torch.cuda.is_available() or not csprng.supports_cuda(), "CUDA is not available or csprng was not compiled with CUDA support")
     def test_random_to_cpu_vs_cuda(self):
         to_ = 42
         for dtype in self.num_dtypes:
@@ -104,11 +92,7 @@
                                 res = stats.kstest(t.cpu(), stats.randint.cdf, args=(from_, to_))
                                 self.assertTrue(res.statistic < 0.2)
 
-<<<<<<< HEAD
-    @unittest.skipIf(not csprng.is_built_with_cuda(), "csprng was not compiled with CUDA support")
-=======
-    @unittest.skipIf(not torch.cuda.is_available() or not csprng.supports_cuda(), "CUDA is not available or csprng was not compiled with CUDA support")
->>>>>>> 7fc5a05c
+    @unittest.skipIf(not torch.cuda.is_available() or not csprng.supports_cuda(), "CUDA is not available or csprng was not compiled with CUDA support")
     def test_random_from_to_cpu_vs_cuda(self):
         for dtype in self.num_dtypes:
             for from_ in [0, 24, 42]:
@@ -137,11 +121,7 @@
                 self.assertEqual(t.max(), True)
                 self.assertTrue(0.4 < (t.eq(True)).to(torch.int).sum().item() / self.size < 0.6)
 
-<<<<<<< HEAD
-    @unittest.skipIf(not csprng.is_built_with_cuda(), "csprng was not compiled with CUDA support")
-=======
-    @unittest.skipIf(not torch.cuda.is_available() or not csprng.supports_cuda(), "CUDA is not available or csprng was not compiled with CUDA support")
->>>>>>> 7fc5a05c
+    @unittest.skipIf(not torch.cuda.is_available() or not csprng.supports_cuda(), "CUDA is not available or csprng was not compiled with CUDA support")
     def test_random_bool_cpu_vs_cuda(self):
         gen = csprng.create_mt19937_generator(42)
         cpu_t = torch.empty(self.size, dtype=torch.bool, device='cpu').random_(generator=gen)
@@ -160,11 +140,7 @@
                                 res = stats.kstest(t.cpu().to(torch.double), 'uniform', args=(from_, (to_ - from_)))
                                 self.assertTrue(res.statistic < 0.1)
 
-<<<<<<< HEAD
-    @unittest.skipIf(not csprng.is_built_with_cuda(), "csprng was not compiled with CUDA support")
-=======
-    @unittest.skipIf(not torch.cuda.is_available() or not csprng.supports_cuda(), "CUDA is not available or csprng was not compiled with CUDA support")
->>>>>>> 7fc5a05c
+    @unittest.skipIf(not torch.cuda.is_available() or not csprng.supports_cuda(), "CUDA is not available or csprng was not compiled with CUDA support")
     def test_uniform_cpu_vs_cuda(self):
         for dtype in self.fp_ftypes:
             for from_ in [-42, 0, 4.2]:
@@ -186,11 +162,7 @@
                             res = stats.kstest(t.cpu().to(torch.double), 'norm', args=(mean, std))
                             self.assertTrue(res.statistic < 0.1)
 
-<<<<<<< HEAD
-    @unittest.skipIf(not csprng.is_built_with_cuda(), "csprng was not compiled with CUDA support")
-=======
-    @unittest.skipIf(not torch.cuda.is_available() or not csprng.supports_cuda(), "CUDA is not available or csprng was not compiled with CUDA support")
->>>>>>> 7fc5a05c
+    @unittest.skipIf(not torch.cuda.is_available() or not csprng.supports_cuda(), "CUDA is not available or csprng was not compiled with CUDA support")
     def test_normal_cpu_vs_cuda(self):
         for dtype in self.fp_ftypes:
             for mean in [-3, 0, 7]:
@@ -211,11 +183,7 @@
                             res = stats.kstest(t.cpu().to(torch.double), 'lognorm', args=(std, 0, math.exp(mean)))
                             self.assertTrue(res.statistic < 0.1)
 
-<<<<<<< HEAD
-    @unittest.skipIf(not csprng.is_built_with_cuda(), "csprng was not compiled with CUDA support")
-=======
-    @unittest.skipIf(not torch.cuda.is_available() or not csprng.supports_cuda(), "CUDA is not available or csprng was not compiled with CUDA support")
->>>>>>> 7fc5a05c
+    @unittest.skipIf(not torch.cuda.is_available() or not csprng.supports_cuda(), "CUDA is not available or csprng was not compiled with CUDA support")
     def test_log_normal_cpu_vs_cuda(self):
         for dtype in self.fp_ftypes:
             for mean in [-3, 0, 7]:
@@ -235,11 +203,7 @@
                         res = stats.kstest(t.cpu().to(torch.double), 'expon', args=(0, 1 / lambd,))
                         self.assertTrue(res.statistic < 0.1)
 
-<<<<<<< HEAD
-    @unittest.skipIf(not csprng.is_built_with_cuda(), "csprng was not compiled with CUDA support")
-=======
-    @unittest.skipIf(not torch.cuda.is_available() or not csprng.supports_cuda(), "CUDA is not available or csprng was not compiled with CUDA support")
->>>>>>> 7fc5a05c
+    @unittest.skipIf(not torch.cuda.is_available() or not csprng.supports_cuda(), "CUDA is not available or csprng was not compiled with CUDA support")
     def test_exponential_cpu_vs_cuda(self):
         for dtype in self.fp_ftypes:
             for lambd in [0.5, 1.0, 5.0]:
@@ -259,11 +223,7 @@
                             res = stats.kstest(t.cpu().to(torch.double), 'cauchy', args=(median, sigma))
                             self.assertTrue(res.statistic < 0.1)
 
-<<<<<<< HEAD
-    @unittest.skipIf(not csprng.is_built_with_cuda(), "csprng was not compiled with CUDA support")
-=======
-    @unittest.skipIf(not torch.cuda.is_available() or not csprng.supports_cuda(), "CUDA is not available or csprng was not compiled with CUDA support")
->>>>>>> 7fc5a05c
+    @unittest.skipIf(not torch.cuda.is_available() or not csprng.supports_cuda(), "CUDA is not available or csprng was not compiled with CUDA support")
     def test_cauchy_cpu_vs_cuda(self):
         for dtype in self.fp_ftypes:
             for median in [-10, 0, 50]:
@@ -285,11 +245,7 @@
                         # res = stats.chisquare(actual, expected)
                         # self.assertAlmostEqual(res.pvalue, 1.0, delta=0.5) TODO https://github.com/pytorch/csprng/issues/7
 
-<<<<<<< HEAD
-    @unittest.skipIf(not csprng.is_built_with_cuda(), "csprng was not compiled with CUDA support")
-=======
-    @unittest.skipIf(not torch.cuda.is_available() or not csprng.supports_cuda(), "CUDA is not available or csprng was not compiled with CUDA support")
->>>>>>> 7fc5a05c
+    @unittest.skipIf(not torch.cuda.is_available() or not csprng.supports_cuda(), "CUDA is not available or csprng was not compiled with CUDA support")
     def test_geometric_cpu_vs_cuda(self):
         for dtype in self.fp_ftypes:
             for p in [0.2, 0.5, 0.8]:
@@ -351,7 +307,34 @@
         # Pessimistic check that parallel execution gives >= 1.5 performance boost
         self.assertTrue(time_for_1M/time_for_1K < 1000 / min(1.5, torch.get_num_threads()))
 
-<<<<<<< HEAD
+    @unittest.skip("Temporary disable because doesn't work on Sandcastle")
+    def test_version(self):
+        import torchcsprng.version as version
+        self.assertTrue(version.__version__)
+        self.assertTrue(version.git_version)
+
+    def test_randperm(self):
+        for device in self.all_devices:
+            for gen in self.all_generators:
+                for dtype in self.int_dtypes:
+                    for size in range(0, 20):
+                        expected = torch.arange(size, dtype=dtype, device=device)
+
+                        actual = torch.randperm(size, dtype=dtype, device=device, generator=gen)
+
+                        actual_out = torch.empty(1, dtype=dtype, device=device)
+                        torch.randperm(size, out=actual_out, generator=gen)
+
+                        if size >= 10:
+                            self.assertTrue(not torch.allclose(expected, actual))
+                            self.assertTrue(not torch.allclose(expected, actual_out))
+
+                        actual = actual.sort()[0]
+                        actual_out = actual.sort()[0]
+
+                        self.assertTrue(torch.allclose(expected, actual))
+                        self.assertTrue(torch.allclose(expected, actual_out))
+
     def test_aes128_key_tensor(self):
         size = 10
         for gen in self.all_generators:
@@ -370,35 +353,6 @@
                     first = torch.empty(self.size, dtype=dtype, device=device).random_(generator=const_gen)
                     second = torch.empty(self.size, dtype=dtype, device=device).random_(generator=const_gen)
                     self.assertTrue((first - second).max().abs() == 0)
-=======
-    @unittest.skip("Temporary disable because doesn't work on Sandcastle")
-    def test_version(self):
-        import torchcsprng.version as version
-        self.assertTrue(version.__version__)
-        self.assertTrue(version.git_version)
-
-    def test_randperm(self):
-        for device in self.all_devices:
-            for gen in self.all_generators:
-                for dtype in self.int_dtypes:
-                    for size in range(0, 20):
-                        expected = torch.arange(size, dtype=dtype, device=device)
-
-                        actual = torch.randperm(size, dtype=dtype, device=device, generator=gen)
-
-                        actual_out = torch.empty(1, dtype=dtype, device=device)
-                        torch.randperm(size, out=actual_out, generator=gen)
-
-                        if size >= 10:
-                            self.assertTrue(not torch.allclose(expected, actual))
-                            self.assertTrue(not torch.allclose(expected, actual_out))
-
-                        actual = actual.sort()[0]
-                        actual_out = actual.sort()[0]
-
-                        self.assertTrue(torch.allclose(expected, actual))
-                        self.assertTrue(torch.allclose(expected, actual_out))
->>>>>>> 7fc5a05c
 
 if __name__ == '__main__':
     unittest.main()