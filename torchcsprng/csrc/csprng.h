--- conflicted
+++ resolved
@@ -108,11 +108,7 @@
 template<typename RNG>
 struct RandomKernel {
   void operator()(TensorIterator& iter, c10::optional<Generator> generator) {
-<<<<<<< HEAD
-    const Tensor key_t = aes128_key_tensor<RNG>(*generator).to(iter.device());
-=======
-    const Tensor key_t = key_tensor<RNG>(aes::block_t_size, generator).to(iter.device());
->>>>>>> 7fc5a05c
+    const Tensor key_t = aes128_key_tensor<RNG>(*generator).to(iter.device());
     const auto key = key_t.data_ptr<uint8_t>();
     AT_DISPATCH_ALL_TYPES_AND(ScalarType::Bool, iter.dtype(), "random_kernel", [&] {
       aes_helper<scalar_t, UIntType<scalar_t>::type>(iter, key,
@@ -148,11 +144,7 @@
 template<typename RNG>
 struct RandomFromToKernel {
   void operator()(TensorIterator& iter, uint64_t range, int64_t base, c10::optional<Generator> generator) {
-<<<<<<< HEAD
-    const Tensor key_t = aes128_key_tensor<RNG>(*generator).to(iter.device());
-=======
-    const Tensor key_t = key_tensor<RNG>(aes::block_t_size, generator).to(iter.device());
->>>>>>> 7fc5a05c
+    const Tensor key_t = aes128_key_tensor<RNG>(*generator).to(iter.device());
     const auto key = key_t.data_ptr<uint8_t>();
     AT_DISPATCH_ALL_TYPES_AND3(at::ScalarType::Bool, at::ScalarType::Half, at::ScalarType::BFloat16, iter.dtype(), "random_from_to_kernel", [&] {
       if ((
@@ -168,11 +160,7 @@
     });
   }
   void operator()(TensorIterator& iter, c10::optional<Generator> generator) {
-<<<<<<< HEAD
-    const Tensor key_t = aes128_key_tensor<RNG>(*generator).to(iter.device());
-=======
-    const Tensor key_t = key_tensor<RNG>(aes::block_t_size, generator).to(iter.device());
->>>>>>> 7fc5a05c
+    const Tensor key_t = aes128_key_tensor<RNG>(*generator).to(iter.device());
     const auto key = key_t.data_ptr<uint8_t>();
     AT_DISPATCH_ALL_TYPES_AND(at::ScalarType::BFloat16, iter.dtype(), "random_full_64_bits_range_kernel", [&] {
       if (std::is_same<scalar_t, int64_t>::value ||
@@ -205,11 +193,7 @@
 template<typename RNG>
 struct UniformKernel {
   void operator()(TensorIterator& iter, double from, double to, c10::optional<Generator> generator) {
-<<<<<<< HEAD
-    const Tensor key_t = aes128_key_tensor<RNG>(*generator).to(iter.device());
-=======
-    const Tensor key_t = key_tensor<RNG>(aes::block_t_size, generator).to(iter.device());
->>>>>>> 7fc5a05c
+    const Tensor key_t = aes128_key_tensor<RNG>(*generator).to(iter.device());
     const auto key = key_t.data_ptr<uint8_t>();
     AT_DISPATCH_FLOATING_TYPES(iter.dtype(), "uniform_kernel", [&] {
       aes_helper<scalar_t, uint64_t>(iter, key,
@@ -232,11 +216,7 @@
 struct NormalKernel {
   void operator()(Tensor& self, double mean, double std, c10::optional<Generator> generator) {
     auto iter = TensorIterator::nullary_op(self);
-<<<<<<< HEAD
-    const Tensor key_t = aes128_key_tensor<RNG>(*generator).to(iter.device());
-=======
-    const Tensor key_t = key_tensor<RNG>(aes::block_t_size, generator).to(iter.device());
->>>>>>> 7fc5a05c
+    const Tensor key_t = aes128_key_tensor<RNG>(*generator).to(iter.device());
     const auto key = key_t.data_ptr<uint8_t>();
     AT_DISPATCH_FLOATING_TYPES(iter.dtype(), "normal_kernel", [&] {
       aes_helper<scalar_t, uint64_t, 2>(iter, key,
@@ -282,11 +262,7 @@
 template<typename RNG>
 struct CauchyKernel {
   void operator()(TensorIterator& iter, double median, double sigma, c10::optional<Generator> generator) {
-<<<<<<< HEAD
-    const Tensor key_t = aes128_key_tensor<RNG>(*generator).to(iter.device());
-=======
-    const Tensor key_t = key_tensor<RNG>(aes::block_t_size, generator).to(iter.device());
->>>>>>> 7fc5a05c
+    const Tensor key_t = aes128_key_tensor<RNG>(*generator).to(iter.device());
     const auto key = key_t.data_ptr<uint8_t>();
     AT_DISPATCH_FLOATING_TYPES(iter.dtype(), "cauchy_kernel", [&] {
       aes_helper<scalar_t, uint64_t, 1>(iter, key,
@@ -308,11 +284,7 @@
 template<typename RNG>
 struct LogNormalKernel {
   void operator()(TensorIterator& iter, double mean, double std, c10::optional<Generator> generator) {
-<<<<<<< HEAD
-    const Tensor key_t = aes128_key_tensor<RNG>(*generator).to(iter.device());
-=======
-    const Tensor key_t = key_tensor<RNG>(aes::block_t_size, generator).to(iter.device());
->>>>>>> 7fc5a05c
+    const Tensor key_t = aes128_key_tensor<RNG>(*generator).to(iter.device());
     const auto key = key_t.data_ptr<uint8_t>();
     AT_DISPATCH_FLOATING_TYPES(iter.dtype(), "log_normal", [&] {
       aes_helper<scalar_t, uint64_t, 2>(iter, key,
@@ -334,11 +306,7 @@
 template<typename RNG>
 struct GeometricKernel {
   void operator()(TensorIterator& iter, double p, c10::optional<Generator> generator) {
-<<<<<<< HEAD
-    const Tensor key_t = aes128_key_tensor<RNG>(*generator).to(iter.device());
-=======
-    const Tensor key_t = key_tensor<RNG>(aes::block_t_size, generator).to(iter.device());
->>>>>>> 7fc5a05c
+    const Tensor key_t = aes128_key_tensor<RNG>(*generator).to(iter.device());
     const auto key = key_t.data_ptr<uint8_t>();
     AT_DISPATCH_FLOATING_TYPES(iter.dtype(), "geometric_kernel", [&] {
       aes_helper<scalar_t, UIntType<scalar_t>::type, 1>(iter, key,
@@ -360,11 +328,7 @@
 template<typename RNG>
 struct ExponentialKernel {
   void operator()(TensorIterator& iter, double lambda, c10::optional<Generator> generator) {
-<<<<<<< HEAD
-    const Tensor key_t = aes128_key_tensor<RNG>(*generator).to(iter.device());
-=======
-    const Tensor key_t = key_tensor<RNG>(aes::block_t_size, generator).to(iter.device());
->>>>>>> 7fc5a05c
+    const Tensor key_t = aes128_key_tensor<RNG>(*generator).to(iter.device());
     const auto key = key_t.data_ptr<uint8_t>();
     AT_DISPATCH_FLOATING_TYPES(iter.dtype(), "exponential_kernel", [&] {
       aes_helper<scalar_t, uint64_t, 1>(iter, key,
